--- conflicted
+++ resolved
@@ -6,12 +6,6 @@
 import json
 import http
 
-<<<<<<< HEAD
-from ..http_req import (HTTPReq, HTTPReqError,
-                        ON_RESPONSE_WAIT_RETRY, ON_RESPONSE_RETURN_WAIT)
-
-
-=======
 from ..http_req import (_HTTPCache, _HTTPCacheContent, HTTPReq, HTTPReqError,
                         ON_RESPONSE_WAIT_RETRY, ON_RESPONSE_RETURN_WAIT)
 
@@ -69,7 +63,6 @@
         assert ref_result == cache.get(url)
 
 
->>>>>>> 9b9e68a0
 class TestHTTPReq(unittest.TestCase):
     """ test that httpreq is making expected calls to request """
     @staticmethod
