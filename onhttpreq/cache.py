from datetime import datetime
import bz2
import json
import os
<<<<<<< HEAD

=======
from datetime import datetime

from sqlalchemy import func
>>>>>>> 3686516f
from sqlalchemy.ext.declarative import declarative_base
from sqlalchemy.orm import sessionmaker
from sqlalchemy.schema import Index
from sqlalchemy.sql.expression import case
import sqlalchemy
<<<<<<< HEAD
=======

from .exception import OnHttpReqException

>>>>>>> 3686516f


_SQLAlchemyORMBase = declarative_base()

# TODO: convert to enum
# cache merge conflict modes
CONFLICT_MODE_FAIL = 'fail'
CONFLICT_MODE_SKIP = 'skip'
CONFLICT_MODE_OVERWRITE = 'overwrite'


CURRENT_CACHE_DB_VERSION = 1


class HTTPCacheContent(_SQLAlchemyORMBase):
    __tablename__ = 'content_cache'
    url = sqlalchemy.Column(sqlalchemy.String(2000), primary_key=True)
    cached_on = sqlalchemy.Column(sqlalchemy.DateTime, default=sqlalchemy.func.now())
    content = sqlalchemy.Column(sqlalchemy.String, nullable=True)
    content_bzip2 = sqlalchemy.Column(sqlalchemy.LargeBinary, nullable=True)
    expire_on_dt = sqlalchemy.Column(
        sqlalchemy.DateTime,
        doc="If current date/time is past this datetime then this record can be replaced by updated data")


Index('ix_expire_on_dt', HTTPCacheContent.expire_on_dt)


def create_sessionmaker(filename, verbose=False):
    """ returns: sessionmaker, engine """
    db_path = ('/' + filename) if filename is not None else ""
    engine = sqlalchemy.create_engine('sqlite://' + db_path, echo=verbose)
    return sessionmaker(bind=engine), engine


class CacheOutOfDate(OnHttpReqException):
    pass


class CacheMergeConflict(OnHttpReqException):
    pass


class JSONParsingException(OnHttpReqException):
    """
    raised if there is an error parsing json to a dict

    json_text attribute will have the json that failed to parse
    """
    def __init__(self, msg, json_text: bytes):
        super().__init__(msg)
        self.json_text = json_text.decode('utf-8')


class HTTPCache:
    """
    cache http responses to a DB
    """
    def __init__(self, filename=None, verbose=False, debug=False, dont_expire=False, store_as_compressed=False):
        """
        filename - if None then the DB will be in memory
        store_as_compressed - store in compressed form, and expect the cache to be compressed
        """
        create_cache = filename is None or not os.path.isfile(filename)
        self.dont_expire = dont_expire
        if create_cache and verbose:
            print("Creating cache file '{}'".format(filename))

        self.sessionmaker, engine = create_sessionmaker(filename, verbose=debug)

        if create_cache:
            _SQLAlchemyORMBase.metadata.create_all(engine)
            engine.execute("pragma user_version = {}".format(CURRENT_CACHE_DB_VERSION))
            self.version = CURRENT_CACHE_DB_VERSION
        else:
            self.version = engine.execute("pragma user_version").fetchone()[0]
            ex_msg_prefix = "Cache is out of date. Cache at '{}' has version '{}'. Current version is '{}'.".format(
                filename, self.version, CURRENT_CACHE_DB_VERSION)

            if self.version != CURRENT_CACHE_DB_VERSION:
                if self.version == 0:
                    # migrate to v1
                    migration_instructions = """alter table json_cache rename column json to content;
alter table json_cache rename column json_bzip2 to content_bzip2;
alter table json_cache rename to content_cache;
pragma user_version = 1;
"""
                    raise CacheOutOfDate(ex_msg_prefix + " To migrate execute the following:\n{}"
                                         .format(migration_instructions))
                else:
                    raise CacheOutOfDate(ex_msg_prefix + " No instructions on how to migrate.")

        self.store_as_compressed = store_as_compressed

    def get_info(self, url_glob=None, dt_range=None):
        """
        url_glob: glob pattern to filter urls
        return a dict with descriptive information for the cache """
        result = {}
        filters = []
        if url_glob is not None:
            filters.append(HTTPCacheContent.url.op('GLOB')(url_glob))
        if dt_range is not None:
            if dt_range[0] is not None:
                filters.append(HTTPCacheContent.cached_on >= dt_range[0])
            if dt_range[1] is not None:
                filters.append(HTTPCacheContent.cached_on < dt_range[1])
        session = self.sessionmaker()
        try:
            result['n'] = session.query(HTTPCacheContent.url).filter(*filters).count()
            (result['earliest_dt'], result['latest_dt'], result['n_expirable'],
             result['n_not_compressed'], result['n_compressed']) = \
                 session.query(sqlalchemy.func.min(HTTPCacheContent.cached_on),
                               sqlalchemy.func.max(HTTPCacheContent.cached_on),
                               sqlalchemy.func.sum(case([(HTTPCacheContent.expire_on_dt.isnot(None), 1)], else_=0)),
                               sqlalchemy.func.sum(case([(HTTPCacheContent.content.isnot(None), 1)], else_=0)),
                               sqlalchemy.func.sum(case([(HTTPCacheContent.content_bzip2.isnot(None), 1)], else_=0))) \
                        .filter(*filters) \
                        .one()

            if result['n_not_compressed'] is None:
                result['n_not_compressed'] = 0
            if result['n_compressed'] is None:
                result['n_compressed'] = 0

        finally:
            session.close()

        return result

    def filter(self, url_glob=None, dt_range=None, dest_cache=None, delete=False):
        """
        filter for urls that match the regex. A url glob pattern or dt range is required

        dest_cache: if not None then update dest_cache to contain content that matches the filter
        delete: remove the urls from this cache
        dt_range: tuple of (start datetime, end datetime). Content will be filtered inclusive of the
           start datetime and exclusive of the end datetime. One datetime can be None indicating
           all content prior to end or after start

        returns: list of URLs that match the regex
        """
        if (url_glob is None) and (dt_range is None):
            raise ValueError("url_glob or dt_range must be not None")

        urls = []
        session = self.sessionmaker()
        dest_session = dest_cache.sessionmaker() if dest_cache is not None else None
        try:
            filters = []
            if url_glob is not None:
                filters.append(HTTPCacheContent.url.op('GLOB')(url_glob))
            if dt_range is not None:
                if dt_range[0] is not None:
                    filters.append(HTTPCacheContent.cached_on >= dt_range[0])
                if dt_range[1] is not None:
                    filters.append(HTTPCacheContent.cached_on < dt_range[1])

            for hcc in session.query(HTTPCacheContent).filter(*filters).all():
                urls.append(hcc.url)
                if delete:
                    session.delete(hcc)
                    session.flush()
                if dest_session is not None:
                    session.expunge(hcc)
                    dest_session.merge(hcc)

            if dest_session is not None:
                dest_session.commit()
            if delete:
                session.commit()
        finally:
            session.close()
            if dest_session is not None:
                dest_session.close()

        return urls

    def merge(self, cache_, conflict_mode=CONFLICT_MODE_FAIL):
        """
        merge another cache with the contents of this cache
        cache_: the cache to merge into this cache
        conflict_mode:
           CONFLICT_MODE_FAIL will raise CacheMergeConflict Exception if there is a conflict
           CONFLICT_MODE_SKIP will do nothing, skiping the merge
           CONFLICT_MODE_OVERWRITE will overwrite what's in the cache with the merge value
        returns: list or urls merged, list of conflict urls
        """
        if conflict_mode not in {CONFLICT_MODE_FAIL, CONFLICT_MODE_SKIP, CONFLICT_MODE_OVERWRITE}:
            raise ValueError("Invalid conflict mode '{}'".format(conflict_mode))

        session = self.sessionmaker()
        src_session = cache_.sessionmaker()
        urls = []
        conflict_urls = []
        try:
            for hcc in src_session.query(HTTPCacheContent).all():
                urls.append(hcc.url)
                existing_cache_entry = session.query(HTTPCacheContent.url) \
                                              .filter(HTTPCacheContent.url == hcc.url) \
                                              .one_or_none()
                if existing_cache_entry is not None:
                    conflict_urls.append(hcc.url)
                    if conflict_mode == CONFLICT_MODE_FAIL:
                        raise CacheMergeConflict("URL '{}' already exists".format(hcc.url))
                    elif conflict_mode == CONFLICT_MODE_SKIP:
                        # leave the original cache as is
                        continue

                # either this is a conflict and we are in overwrite mode or no conflict
                src_session.expunge(hcc)
                session.merge(hcc)
            session.commit()
        finally:
            session.close()
            src_session.close()

        return urls, conflict_urls

    def get(self, url):
        """ return the content for url. returns None if the url is not in the cache """
        session = self.sessionmaker()
        try:
            cache_result = session.query(HTTPCacheContent) \
                                  .filter(HTTPCacheContent.url == url) \
                                  .one_or_none()

            # if expiration is enabled then don't return anything that is expired
            if cache_result is not None and \
               not self.dont_expire and \
               cache_result.expire_on_dt is not None and \
               cache_result.expire_on_dt < datetime.utcnow():
                cache_result = None
        finally:
            session.close()

        if cache_result is None:
            return None
        elif cache_result.content is not None:
            return cache_result.content
        else:
            assert cache_result.content_bzip2 is not None
            return bz2.decompress(cache_result.content_bzip2)

    def get_json(self, url):
        text = self.get(url)
        if text is not None:
            try:
                json_result = json.loads(text)
                return json_result
            except json.JSONDecodeError as ex:
                raise JSONParsingException("Error parsing json",
                                           json_text=text) from ex
        else:
            return None

    def set(self, url, content, expire_on_dt=None, expire_time_delta=None, cached_on=None):
        """
        Use either expire_on_dt or expire_time_delta

        expire_on_dt - in UTC
        expire_time_delta - a timedelta object that will be added to datetime.now() to calculate the
           expire_on_dt
        """
        assert not (expire_on_dt is not None and expire_time_delta is not None)
        if expire_on_dt is None and expire_time_delta is not None:
            expire_on_dt = datetime.utcnow() + expire_time_delta

        session = self.sessionmaker()
        try:
            if self.store_as_compressed:
                assert isinstance(content, (str, bytes))
                data = content if isinstance(content, bytes) else str.encode(content)
                kwarg_data = {'content_bzip2': bz2.compress(data)}
            else:
                kwarg_data = {'content': content}

            if cached_on is not None:
                kwarg_data['cached_on'] = cached_on

            cache_data = HTTPCacheContent(url=url, expire_on_dt=expire_on_dt, **kwarg_data)
            session.add(cache_data)
            try:
                session.commit()
            except sqlalchemy.exc.IntegrityError as e:
                # overwrite the existing value

                # this exception is sufficient for the sqlite3 cache implementation, may not be reslient to updates
                if e.args[0] != "(sqlite3.IntegrityError) UNIQUE constraint failed: content_cache.url":
                    # there was some other exception
                    raise

                session.rollback()
                cache_data = session.query(HTTPCacheContent) \
                                    .filter(HTTPCacheContent.url == url) \
                                    .one()

                if self.store_as_compressed:
                    data = content if isinstance(content, bytes) else str.encode(content)
                    cache_data.content_bzip2 = bz2.compress(data)
                else:
                    cache_data.content = content

                cache_data.expire_on_dt = expire_on_dt
                session.commit()
        finally:
            session.close()

    def set_expiration(self, url, expire_on_dt=None, expire_time_delta=None):
        if expire_on_dt is None:
            assert expire_time_delta is not None
            expire_on_dt = datetime.utcnow() + expire_time_delta
        elif expire_time_delta is not None:
            raise ValueError("Only one of expire_on_dt and expire_time_delta can be not None")

        session = self.sessionmaker()
        try:
            _stat_cache = session.query(HTTPCacheContent) \
                                 .filter(HTTPCacheContent.url == url) \
                                 .one()
            _stat_cache.expire_on_dt = expire_on_dt
            session.commit()
        finally:
            session.close()<|MERGE_RESOLUTION|>--- conflicted
+++ resolved
@@ -2,24 +2,14 @@
 import bz2
 import json
 import os
-<<<<<<< HEAD
-
-=======
-from datetime import datetime
-
-from sqlalchemy import func
->>>>>>> 3686516f
+
 from sqlalchemy.ext.declarative import declarative_base
 from sqlalchemy.orm import sessionmaker
 from sqlalchemy.schema import Index
 from sqlalchemy.sql.expression import case
 import sqlalchemy
-<<<<<<< HEAD
-=======
 
 from .exception import OnHttpReqException
-
->>>>>>> 3686516f
 
 
 _SQLAlchemyORMBase = declarative_base()
