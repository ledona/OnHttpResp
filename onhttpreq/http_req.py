"""
Shared HTTP requester for API requests
"""
from datetime import datetime, timedelta
import time
import http
import tqdm
import requests
import os
import math
import warnings

from .cache import HTTPCache


class CacheOnlyError(Exception):
    """ raised if cache_only is enabled and a url is not in the cache """
    pass


class HTTPReqError(Exception):
    def __init__(self, http_response=None, msg=None):
        super().__init__(msg, http_response)
        self.http_resp = http_response
        self.msg = msg

    def __str__(self):
        return "HTTPReqError msg '{}'\nstatus code {}\nHeaders:\n{}\nContent:\n{}" \
            .format(self.msg,
                    self.http_resp.status_code if self.http_resp is not None else None,
                    self.http_resp.headers if self.http_resp is not None else None,
                    self.http_resp.text if self.http_resp is not None else None)


ON_RESPONSE_WAIT_RETRY = "wait_retry"
ON_RESPONSE_RETURN_WAIT = "return_wait"


class HTTPReq(object):
    def __init__(self, verbose=False, progress=False,
                 http_retries=2, requests_kwargs=None,
                 on_response=None, request_timeout=None,
                 cache_filename=None, cache_in_memory=False, cache_overwrite=False,
                 cache_dont_expire=False, compression=False, cache_only=False):
        """
        cache_in_memory - if true then create an in memory cache
        cache_only - results will only come from the cache. if a url is not available in the cache
          then an error occurs, when this is true nothing in the cache will be considered expired
        requests_kwargs - kwargs tp pass to requests when a get/request is made
        request_timeout - timeout in seconds for a request reqponse, if no response is received
          then a retry is attempted (if there are retries remaining)
        compression - compress the cache
        on_response - A callback that can be used to process the http request responses prior to
          returning results. Useful for handling header data that should result in varying the
          behavior of the cache, handling rate limits, etc.
          This should be a function that takes a request response, and returns None or
          a command in the form of a tuple (cmd, args_dict). If None is returned then no additional
          processing will be executed and the request response will be returned to the caller
          Available cmds and the arg_dict keys are

          ON_RESPONSE_WAIT_RETRY: 'reason', 'duration'  - Wait for duration seconds then repeat the request
            if this is used with progress then duration will be rounded up to the nearest second
          ON_RESPONSE_RETURN_WAIT: 'duration' - return the response to the caller but do not execute any new
             requests until the duration has expired (useful for throttling)
        """
        assert not ((cache_filename is not None) and cache_in_memory), \
            "caching can't both be in memory and to a file"
        assert not (cache_only and not cache_dont_expire), \
            "cache_dont_expire must be True if cache_only is True"

        self.cache_overwrite = cache_overwrite

        assert not (cache_filename is None and cache_only), \
            "cache_only + no cache_filename means there is no chance of getting results"
        self.cache_filename = cache_filename
        self.cache_only = cache_only

        self._cache = (HTTPCache(filename=cache_filename, verbose=verbose,
                                 dont_expire=cache_dont_expire,
                                 store_as_compressed=compression)
                       if (cache_filename is not None) or (cache_in_memory is True)
                       else None)

<<<<<<< HEAD
=======
        if self._cache is not None and self._cache.version != CURRENT_CACHE_DB_VERSION:
            if self._cache.version == 0:
                migration_instructions = """alter table json_cache rename column json to content;
alter table json_cache rename column json_bzip2 to content_bzip2;
alter table json_cache rename to content_cache;
pragma user_version = 1;
"""
                raise CacheOutOfDate("Cache is out of date. Cache at '{}' has version '{}'. Current version is '{}'. To migrate execute the following:\n{}"
                                     .format(cache_filename, self._cache.version, CURRENT_CACHE_DB_VERSION,
                                             migration_instructions))
            else:
                # should not get here
                raise ValueError("cache_migrate must be True, False or 'PROMPT'")

>>>>>>> 9b9e68a0
        self._requests_kwargs = requests_kwargs or {}
        self._request_timeout = request_timeout
        self._retries = http_retries
        self.requests = 0
        self.requests_from_cache = 0
        self._return_wait_cmd = None
        self.error_skips = []
        self.total_wait_secs = 0
        self.total_retries = 0
        self._on_response = on_response
        self.progress = progress
        self.verbose = verbose
        self.http_requests = 0

        self._last_result_details = None

    @property
    def caching(self):
        return self._cache is not None

    @property
    def last_result_details(self):
        """ return dict describing what happened during the last get """
        return self._last_result_details

    @property
    def caching_enabled(self):
        return self._cache is not None

    def _wait(self, reason=None, duration=None, started_waiting_dt=None):
        assert duration is not None

        now = datetime.now()
        self.total_wait_secs += duration
        if started_waiting_dt is None:
            started_waiting_dt = now
        else:
            # the actual duration is possibly less due to execution latency
            wait_till_dt = started_waiting_dt + timedelta(seconds=duration)
            # pad with a second
            duration = (wait_till_dt - now).total_seconds()
        # wait an extra second for good measure
        if self.verbose or self.progress:
            if self.progress:
                for _ in tqdm.trange(math.ceil(duration), desc=reason or "waiting on rate limit",
                                     leave=False):
                    time.sleep(1)

            else:
                msg = "Rate limit reached, reason '{}'. Waiting {} seconds starting at {:%X}" \
                      .format(reason, duration, started_waiting_dt)
                print("\n" + msg)
                # test for positive duration just in case testing or other processing causes latency
                if duration > 0:
                    time.sleep(duration)
        elif duration > 0:
            time.sleep(duration)

    def _process_on_response(self, get_response):
        """
        returns - true if the retry loop should be broken
        raises - ValueError if the on_response method returned an invalid result
        """
        res = self._on_response(get_response)
        if res is None:
            return True
        else:
            if res[0] == ON_RESPONSE_WAIT_RETRY:
                if self.__tries < self._retries + 1:
                    # only makes sense to wait if there is another retry available
                    self._wait(**res[1])
            elif res[0] == ON_RESPONSE_RETURN_WAIT:
                self._return_wait_cmd = dict(res[1])
                self._return_wait_cmd['started_waiting_dt'] = datetime.now()
                return True
            else:
                raise ValueError("on_response returned an unknown command. {}".format(res))
        return False

    def set_cached_expiration(self, url, **expiration):
        """
        for kwargs see cache set_expiration
        """
        if self._cache:
            self._cache.set_expiration(url, **expiration)
        else:
            warnings.warn("Attempted to expire '{}' from cache, but caching is not currently enabled."
                          .format(url))

    @property
    def history(self):
        """ return a dict describing the request history """
        return {'requests': self.requests,
                'requests_from_http': self.http_requests,
                'requests_from_cache': self.requests_from_cache,
                'wait_secs': self.total_wait_secs,
                'error_skips': self.error_skips,
                'request_retries': self.total_retries}

    def get(self, url, parse_json=True, cache_fail_func=None):
        """
        cache_faile_msg: if cache is enabled and the url is not in the cache and this is not None
           then call this func. Useful for displaying messages
        """

        self._last_result_details = {'url': url, 'http_attempts': 0}

        if self._return_wait_cmd is not None:
            self._wait(**self._return_wait_cmd)
            self._return_wait_cmd = None
        self.requests += 1
        if self.verbose:
            print("\nHTTP request: '{url}' : '{kwargs}'\n".format(url=url,
                                                                  kwargs=self._requests_kwargs))

        result = None
        if self._cache is not None and not self.cache_overwrite:
            result = (self._cache.get_json(url)
                      if parse_json else
                      self._cache.get(url))
            if result is not None:
                self._last_result_details['retrieved_from'] = 'cache'
                self.requests_from_cache += 1
            if self.verbose:
                print("{}found in cache".format("not " if result is None else ""))

        if result is None:
            if self.cache_only:
                raise CacheOnlyError("'{}' not in cache".format(url))

            # cache search failed
            if cache_fail_func is not None:
                cache_fail_func()

            self.__tries = 0
            while self.__tries < self._retries + 1:
                self.__tries += 1
                self.http_requests += 1
                try:
                    r = requests.get(url=url, timeout=self._request_timeout, **self._requests_kwargs)
                except requests.exceptions.Timeout as ex:
                    r = None
                    if self.verbose:
                        print("HTTPReq request timed out... {}".format(ex))

                if self.verbose and r is not None:
                    print("HTTPReq response for attempt {}/{} code: {}".format(self.__tries + 1,
                                                                               self._retries,
                                                                               r.status_code))
                    print("HTTPReq Headers: {}".format(r.headers))
                    print()
                    print(r.text)

                if self._on_response is not None:
                    if self._process_on_response(r):
                        break
                elif r is not None and r.status_code == http.client.OK:
                    break

                if self.verbose:
                    print("Retry #{}".format(self.__tries + 1))

            self.total_retries += max(0, self.__tries - 1)
            self._last_result_details['http_attempts'] += 1

            if (r is None) or (r.status_code != http.client.OK):
                msg = "Failed to retrieve '{}' after {} attempts. Skipping" \
                      .format(url, self.__tries + 1)
                self._last_result_details['error'] = (msg, r or 'timedout')

                if self.progress:
                    print(msg)
                if r is not None:
                    self.error_skips.append(r)
                else:
                    # timeout
                    self.error_skips.append("No response, timedout")
                raise HTTPReqError(http_response=r, msg=msg)

            if self._cache is not None:
                self._cache.set(url, r.text)

            self._last_result_details['retrieved_from'] = 'web'

            if self.verbose:
                print()

            result = r.json() if parse_json else r.content

        return result<|MERGE_RESOLUTION|>--- conflicted
+++ resolved
@@ -81,8 +81,6 @@
                        if (cache_filename is not None) or (cache_in_memory is True)
                        else None)
 
-<<<<<<< HEAD
-=======
         if self._cache is not None and self._cache.version != CURRENT_CACHE_DB_VERSION:
             if self._cache.version == 0:
                 migration_instructions = """alter table json_cache rename column json to content;
@@ -97,7 +95,6 @@
                 # should not get here
                 raise ValueError("cache_migrate must be True, False or 'PROMPT'")
 
->>>>>>> 9b9e68a0
         self._requests_kwargs = requests_kwargs or {}
         self._request_timeout = request_timeout
         self._retries = http_retries
